--- conflicted
+++ resolved
@@ -1,11 +1,3 @@
-<<<<<<< HEAD
-use std::env;
-
-fn main() {
-    let args: Vec<String> = env::args().skip(1).collect();
-    let result = changement::changement_main(args);
-    println!("{}", result);
-=======
 use clap::{Parser, Subcommand};
 use std::fs;
 use std::path::Path;
@@ -15,24 +7,61 @@
 #[command(about = "Manage versioning and publishing for packages in your project")]
 struct Cli {
     #[command(subcommand)]
-    command: Commands,
+    command: Option<Commands>,
 }
 
 #[derive(Subcommand)]
 enum Commands {
     /// Initialize changement in a new project
     Init,
+    /// Show version information
+    Version,
+    /// Show help information
+    Help,
 }
 
 fn main() {
+    let args: Vec<String> = std::env::args().skip(1).collect();
+    
+    // If no arguments provided, show help
+    if args.is_empty() {
+        let result = changement::changement_main(vec![]);
+        println!("{}", result);
+        return;
+    }
+
+    // Handle legacy direct argument passing for compatibility
+    if let Some(first_arg) = args.first() {
+        match first_arg.as_str() {
+            "version" | "help" | "--help" | "-h" => {
+                let result = changement::changement_main(args);
+                println!("{}", result);
+                return;
+            }
+            _ => {}
+        }
+    }
+
+    // Parse with clap for structured commands
     let cli = Cli::parse();
 
     match &cli.command {
-        Commands::Init => {
+        Some(Commands::Init) => {
             if let Err(e) = init_command() {
                 eprintln!("Error: {e}");
                 std::process::exit(1);
             }
+        }
+        Some(Commands::Version) => {
+            println!("{}", changement::get_version());
+        }
+        Some(Commands::Help) => {
+            let result = changement::changement_main(vec!["help".to_string()]);
+            println!("{}", result);
+        }
+        None => {
+            let result = changement::changement_main(vec![]);
+            println!("{}", result);
         }
     }
 }
@@ -72,5 +101,4 @@
     fn test_example() {
         assert_eq!(true, true);
     }
->>>>>>> 81cfe6a0
 }