[package]
name = "changement"
version = "0.1.0"
edition = "2021"

<<<<<<< HEAD
[lib]
crate-type = ["cdylib", "rlib"]

[[bin]]
name = "changement"
path = "src/main.rs"
required-features = []

[features]
default = []
napi = ["dep:napi", "dep:napi-derive"]

[dependencies]
napi = { version = "2", default-features = false, features = ["napi4"], optional = true }
napi-derive = { version = "2", optional = true }

[build-dependencies]
napi-build = "2"
=======
[dependencies]
clap = { version = "4.0", features = ["derive"] }
>>>>>>> 81cfe6a0
<|MERGE_RESOLUTION|>--- conflicted
+++ resolved
@@ -3,7 +3,6 @@
 version = "0.1.0"
 edition = "2021"
 
-<<<<<<< HEAD
 [lib]
 crate-type = ["cdylib", "rlib"]
 
@@ -17,12 +16,9 @@
 napi = ["dep:napi", "dep:napi-derive"]
 
 [dependencies]
+clap = { version = "4.0", features = ["derive"] }
 napi = { version = "2", default-features = false, features = ["napi4"], optional = true }
 napi-derive = { version = "2", optional = true }
 
 [build-dependencies]
-napi-build = "2"
-=======
-[dependencies]
-clap = { version = "4.0", features = ["derive"] }
->>>>>>> 81cfe6a0
+napi-build = "2"