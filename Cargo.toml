--- conflicted
+++ resolved
@@ -6,13 +6,10 @@
 [dependencies]
 clap = { version = "4.0", features = ["derive"] }
 anyhow = "1.0"
-<<<<<<< HEAD
 env_logger = "0.10"
 log = "0.4"
+thiserror = "1.0"
 uuid = { version = "1.0", features = ["v4", "fast-rng"] }
 
 [dev-dependencies]
-tempfile = "3.0"
-=======
-thiserror = "1.0"
->>>>>>> 30c6663e
+tempfile = "3.0"